--- conflicted
+++ resolved
@@ -55,11 +55,8 @@
     log_file = os.path.join(output_path, 'train.log.%s' % date_time)
     logger = create_logger(log_file)
 
-<<<<<<< HEAD
     logger.info(OmegaConf.to_yaml(cfg))
 
-=======
->>>>>>> 488252d1
     # ✨ W&B: setup
     # wandb_cfg = {
     #     "epochs": cfg['trainer']['max_epoch'],
@@ -73,11 +70,6 @@
     #     "depth_guidance": cfg['model']['depth_guidance'],
     # }
     wandb_cfg = OmegaConf.to_container(cfg, resolve=True)
-<<<<<<< HEAD
-
-=======
-    
->>>>>>> 488252d1
     wandb.init(
         project="MonoDETR",
         entity="adlcv",
