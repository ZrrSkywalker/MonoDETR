random_seed: 444

evaluate_only: False

dataset:
  type: &dataset_type 'KITTI'
  root_dir: '/dtu/blackhole/08/193832/KITTIDataset'
  train_split: 'train'
  test_split: 'val'
  batch_size: 16
  use_3d_center: True
  class_merging: False
  use_dontcare: False
  bbox2d_type: 'anno'  # 'proj' or 'anno'
  meanshape: False  # use predefined anchor or not
  writelist: ['Car']
  clip_2d: False

  aug_pd: True
  aug_crop: True

  random_flip: 0.5
  random_crop: 0.5
  scale: 0.05
  shift: 0.05

  depth_scale: 'normal'


model_name: 'monodetr'
model:
  num_classes: 3
  return_intermediate_dec: True
  device: 'cuda'

  # Backbone
  backbone: 'resnet50'
  train_backbone: True
  num_feature_levels: 4
  dilation: False
  position_embedding: 'sine'  # 'sine' or 'learned'
  masks: False

  # Depth predictor
  mode: LID
  num_depth_bins: 80
  depth_min: 1e-3
  depth_max: 60.0

  # Transformer
  with_box_refine: True
  rtdetr_visual_encoder: False
  deform_attn_torch: False
  two_stage: False
  use_dab: False
  group_num: 11
  use_dn: False
  two_stage_dino: False
  init_box: False
  enc_layers: 3
  dec_layers: 3
  hidden_dim: 256
  dim_feedforward: 256
  dropout: 0.1
  nheads: 8
  num_queries: 50
  enc_n_points: 4
  dec_n_points: 4
  # DN
  scalar: 5
  label_noise_scale: 0.2
  box_noise_scale: 0.4
  num_patterns: 0
  # Loss
  aux_loss: True

  # Loss coefficients
  cls_loss_coef: 2
  focal_alpha: 0.25

  bbox_loss_coef: 5
  giou_loss_coef: 2
  3dcenter_loss_coef: 10
  dim_loss_coef: 1
  angle_loss_coef: 1
  depth_loss_coef: 1
  depth_map_loss_coef: 1

  # loss coeff for cuberncc losses
  cbr_3d_loss_coef: 0

  # Matcher
  set_cost_class: 2
  set_cost_bbox: 5
  set_cost_giou: 2
  set_cost_3dcenter: 10  
  
  # depth guidance
  depth_guidance: True # use depth guidance or not
  depth_predictor2loss: True # use depth predictor to guide the loss or not


optimizer:
  type: 'adamw'
  lr: 0.0004
  weight_decay: 0.0001


lr_scheduler:
  type: 'step'  # 'step' or 'cos'
  warmup: False  # 5 epoches, cosine warmup, init_lir=0.00001 in default
  decay_rate: 0.1
  decay_list: [125, 165]


trainer:
  max_epoch: 195
  gpu_ids: '1'
  save_frequency: 1  # checkpoint save interval (in epoch)
  # resume_model: True
  # pretrain_model: path/to/ckpt
  save_path: '/dtu/blackhole/08/193832'
<<<<<<< HEAD

=======
>>>>>>> 488252d1
  save_all: False  # False for only savng the best and latest ckpts
  use_dn: False
  scalar: 5
  label_noise_scale: 0.2
  box_noise_scale: 0.4
  num_patterns: 0

tester:
  type: *dataset_type
  mode: single  # 'single' or 'all'; 'all' to evaluate all ckpts in the folder
  profile: False # profile the inference time and flops or not
  checkpoint: 195  # the start ckpt epoch for 'all'
  threshold: 0.2  # confidence filter
  topk: 50<|MERGE_RESOLUTION|>--- conflicted
+++ resolved
@@ -120,10 +120,6 @@
   # resume_model: True
   # pretrain_model: path/to/ckpt
   save_path: '/dtu/blackhole/08/193832'
-<<<<<<< HEAD
-
-=======
->>>>>>> 488252d1
   save_all: False  # False for only savng the best and latest ckpts
   use_dn: False
   scalar: 5
